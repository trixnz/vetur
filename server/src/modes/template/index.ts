--- conflicted
+++ resolved
@@ -2,28 +2,17 @@
 
 import { LanguageModelCache, getLanguageModelCache } from '../../embeddedSupport/languageModelCache';
 import { TextDocument, Position, Range, FormattingOptions } from 'vscode-languageserver-types';
-<<<<<<< HEAD
-import { LanguageMode } from '../languageModes';
-import { VueDocumentRegions } from '../embeddedSupport';
-
-import { parseHTMLDocument, HTMLDocument } from './parser/htmlParser';
-=======
 import { LanguageMode } from '../../embeddedSupport/languageModes';
 import { VueDocumentRegions } from '../../embeddedSupport/embeddedSupport';
 import { HTMLDocument } from './parser/htmlParser';
->>>>>>> 39c807bf
 import { doComplete } from './services/htmlCompletion';
 import { doHover } from './services/htmlHover';
 import { findDocumentHighlights } from './services/htmlHighlighting';
 import { findDocumentLinks } from './services/htmlLinks';
 import { findDocumentSymbols } from './services/htmlSymbolsProvider';
 import { htmlFormat } from './services/htmlFormat';
-<<<<<<< HEAD
-import { doValidation, createLintEngine } from './services/htmlValidation';
-=======
 import { parseHTMLDocument } from './parser/htmlParser';
 import { doESLintValidation, createLintEngine } from './services/htmlValidation';
->>>>>>> 39c807bf
 import { findDefinition } from './services/htmlDefinition';
 import { getTagProviderSettings, IHTMLTagProvider } from './tagProviders';
 import { getEnabledTagProviders } from './tagProviders';
@@ -59,11 +48,7 @@
     },
     doValidation(document) {
       const embedded = embeddedDocuments.get(document);
-<<<<<<< HEAD
-      return doValidation(embedded, lintEngine).concat(scriptMode.doTemplateValidation(document));
-=======
       return doESLintValidation(embedded, lintEngine);
->>>>>>> 39c807bf
     },
     doComplete(document: TextDocument, position: Position) {
       const embedded = embeddedDocuments.get(document);
